apply plugin: 'java'
apply plugin: 'com.google.protobuf'
apply plugin: 'net.ltgt.errorprone'
apply plugin: 'com.novoda.bintray-release'

repositories {
    maven { url "https://plugins.gradle.org/m2/" }
}

sourceCompatibility = JavaVersion.VERSION_1_7
targetCompatibility = JavaVersion.VERSION_1_7

sourceSets {
    main {
        java {
            srcDirs 'build/generated/source/proto/main/java'
        }
    }
}

configurations.all {
    resolutionStrategy {
        force 'com.google.code.findbugs:jsr305:3.0.0'
    }
}

dependencies {
    compile group: 'findbugs', name: 'annotations', version: '1.0.0'
    compile 'com.google.protobuf:protobuf-java:3.2.0'
}

protobuf {
    protoc {
        artifact = 'com.google.protobuf:protoc:3.0.0'
    }
}

task generateSources {
    doLast {
        ant.replaceregexp(match: 'public', replace: '@javax.annotation.Generated("protoc")\npublic') {
            fileset(dir: "$projectDir/build/generated/source/proto", includes: "**/*.java", excludes: "*/grpc/")
        }
    }
}

project.afterEvaluate { compileJava.dependsOn generateSources }

jar {
    sourceSets.all { sourceSet ->
        from sourceSet.output
        dependsOn sourceSet.getCompileTaskName('java')
    }
}

publish {
    groupId = 'com.github.monnoroch'
    repoName = 'blerpc-android'
    artifactId = 'blerpcproto-android'
<<<<<<< HEAD
    publishVersion = '0.1.8'
=======
    publishVersion = '0.2.1'
>>>>>>> 6a45609e
    desc = 'Protobuf files for BleRpc-android library.'
    licences = ['MIT']
    website = 'https://github.com/monnoroch/blerpc-android'
}<|MERGE_RESOLUTION|>--- conflicted
+++ resolved
@@ -56,11 +56,7 @@
     groupId = 'com.github.monnoroch'
     repoName = 'blerpc-android'
     artifactId = 'blerpcproto-android'
-<<<<<<< HEAD
-    publishVersion = '0.1.8'
-=======
     publishVersion = '0.2.1'
->>>>>>> 6a45609e
     desc = 'Protobuf files for BleRpc-android library.'
     licences = ['MIT']
     website = 'https://github.com/monnoroch/blerpc-android'
