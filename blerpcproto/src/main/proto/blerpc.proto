--- conflicted
+++ resolved
@@ -39,30 +39,6 @@
     string uuid = 1;
 }
 
-<<<<<<< HEAD
-// Desribes byte size of message.
-message BytesSize {
-    // Size of message in bytes.
-    int32 message_size_bytes = 1;
-}
-
-// Desribes bytes range that a field is assigned to.
-message BytesRange {
-    // The number of the first byte for a field.
-    int32 from_byte = 1;
-    // The number of the last byte for a field, exclusive.
-    int32 to_byte = 2;
-}
-
-// Add `field` fiels_bytes option for describing bytes range that a field is assigned to.
-extend google.protobuf.FieldOptions {
-    BytesRange filed_bytes = 82595722;
-}
-
-// Add `message` message_size option for describing size of message in bytes.
-extend google.protobuf.MessageOptions {
-    BytesSize message_size = 82595723;
-=======
 // A description of a message size in bytes.
 message MessageSize {
     // Message size in bytes.
@@ -86,7 +62,6 @@
 // Allow annotating messages with com.blerpc.size annotation to specify how many bytes this message should be serialized to.
 extend google.protobuf.MessageOptions {
     MessageSize size = 82595723;
->>>>>>> 6a45609e
 }
 
 // Add `characteristic` method option for attaching the method to a BLE characteristic.
