apply plugin: 'com.android.library'
apply plugin: 'me.tatarka.retrolambda'
apply plugin: 'com.google.protobuf'
apply plugin: 'net.ltgt.errorprone'
apply plugin: 'com.novoda.bintray-release'

android {
    compileSdkVersion 26
    buildToolsVersion "26.0.2"
    defaultConfig {
        minSdkVersion 21
        multiDexEnabled true
        testInstrumentationRunner "android.support.test.runner.AndroidJUnitRunner"
    }

    buildTypes {
        release {
            minifyEnabled false
            proguardFiles getDefaultProguardFile('proguard-android.txt'), 'proguard-rules.pro'
        }
    }

    compileOptions {
        sourceCompatibility JavaVersion.VERSION_1_8
        targetCompatibility JavaVersion.VERSION_1_8
    }
}

configurations.all {
    resolutionStrategy {
        force 'com.google.code.findbugs:jsr305:3.0.0'
    }
}

dependencies {
    compile group: 'findbugs', name: 'annotations', version: '1.0.0'
<<<<<<< HEAD
    compile "com.github.monnoroch:blerpcproto-android:0.1.8"
=======
    compile "com.github.monnoroch:blerpcproto-android:0.2.0"
>>>>>>> 6a45609e
    compile 'com.google.guava:guava:20.0'
    compile 'com.google.protobuf:protobuf-java:3.2.0'
    compile 'com.google.protobuf:protoc:3.0.0'
    compile 'com.google.dagger:dagger:2.7'
    annotationProcessor 'com.google.dagger:dagger-compiler:2.7'
    testAnnotationProcessor 'com.google.dagger:dagger-compiler:2.7'

    testCompile 'junit:junit:4.12'
    testCompile "org.mockito:mockito-inline:2.7.22"
    testCompile 'com.google.truth:truth:0.34'
}

protobuf {
    protoc {
        artifact = 'com.google.protobuf:protoc:3.0.0'
    }
<<<<<<< HEAD
    plugins {
    }
=======
    plugins {}
>>>>>>> 6a45609e
    generateProtoTasks {
        all().each { task ->
            task.builtins {
                java {}
            }
        }
    }
}

publish {
    groupId = 'com.github.monnoroch'
    repoName = 'blerpc-android'
    artifactId = 'blerpc-android'
    publishVersion = '0.1.8'
    desc = 'A library for simplifying working with blutooth low energy devices.'
    licences = ['MIT']
    website = 'https://github.com/monnoroch/blerpc-android'
}<|MERGE_RESOLUTION|>--- conflicted
+++ resolved
@@ -34,11 +34,7 @@
 
 dependencies {
     compile group: 'findbugs', name: 'annotations', version: '1.0.0'
-<<<<<<< HEAD
-    compile "com.github.monnoroch:blerpcproto-android:0.1.8"
-=======
-    compile "com.github.monnoroch:blerpcproto-android:0.2.0"
->>>>>>> 6a45609e
+    compile "com.github.monnoroch:blerpcproto-android:0.2.1"
     compile 'com.google.guava:guava:20.0'
     compile 'com.google.protobuf:protobuf-java:3.2.0'
     compile 'com.google.protobuf:protoc:3.0.0'
@@ -55,12 +51,7 @@
     protoc {
         artifact = 'com.google.protobuf:protoc:3.0.0'
     }
-<<<<<<< HEAD
-    plugins {
-    }
-=======
     plugins {}
->>>>>>> 6a45609e
     generateProtoTasks {
         all().each { task ->
             task.builtins {
@@ -74,7 +65,7 @@
     groupId = 'com.github.monnoroch'
     repoName = 'blerpc-android'
     artifactId = 'blerpc-android'
-    publishVersion = '0.1.8'
+    publishVersion = '0.0.7'
     desc = 'A library for simplifying working with blutooth low energy devices.'
     licences = ['MIT']
     website = 'https://github.com/monnoroch/blerpc-android'
